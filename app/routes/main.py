from flask import Blueprint, render_template, current_app, request, redirect, url_for, flash, session, jsonify, send_file
import os
import json
import uuid
from datetime import datetime
import zipfile
import io
import platform
import sys

bp = Blueprint('main', __name__)

# Initialize the OpenHands environment
def init_backdoor_env():
    """Initialize the Backdoor environment variables and settings."""
    os.environ['BACKDOOR_VERSION'] = '2.0.0'
    os.environ['BACKDOOR_ENV'] = 'production'
    os.environ['BACKDOOR_PLATFORM'] = platform.system()
    os.environ['BACKDOOR_PYTHON_VERSION'] = platform.python_version()
    os.environ['BACKDOOR_SYSTEM_VERSION'] = platform.version()
    os.environ['BACKDOOR_MACHINE'] = platform.machine()
    os.environ['BACKDOOR_NODE'] = platform.node()
    os.environ['BACKDOOR_RELEASE'] = platform.release()
    os.environ['BACKDOOR_PROCESSOR'] = platform.processor()
    
    # Create necessary directories
    os.makedirs('/tmp/backdoor', exist_ok=True)
    os.makedirs('/tmp/backdoor/tools', exist_ok=True)
    os.makedirs('/tmp/backdoor/cache', exist_ok=True)
    os.makedirs('/tmp/backdoor/logs', exist_ok=True)
    
    # Create a marker file to indicate Backdoor is initialized
    with open('/tmp/backdoor/initialized', 'w') as f:
        f.write(f"Backdoor initialized at {datetime.now().isoformat()}")
    
    return True

# Initialize OpenHands environment
init_backdoor_env()

@bp.route('/')
def index():
    from app.ai.model_service import model_service
    from app.ai.github_service import github_service
    
    # Get the session ID or create a new one
    session_id = session.get('session_id')
    if not session_id:
        session_id = str(uuid.uuid4())
        session['session_id'] = session_id
        
    # Create a session directory if it doesn't exist
    session_dir = os.path.join(current_app.config['CHAT_HISTORY_DIR'], session_id)
    os.makedirs(session_dir, exist_ok=True)
    
    # Load chat history if it exists
    chat_history = []
    history_file = os.path.join(session_dir, 'chat_history.json')
    if os.path.exists(history_file):
        try:
            with open(history_file, 'r') as f:
                chat_history = json.load(f)
        except json.JSONDecodeError:
            # If the file is corrupted, start with an empty history
            chat_history = []
    
    # Get API keys from session or config
    together_api_key = session.get('together_api_key') or current_app.config.get('TOGETHER_API_KEY', '')
    github_token = session.get('github_token') or current_app.config.get('GITHUB_TOKEN', '')
    
    # Set API keys in services
    if together_api_key:
        model_service.set_api_key(together_api_key)
    
    if github_token:
        github_service.set_token(github_token)
    
    # Get current repository if any
    current_repo = github_service.get_current_repo()
    
    # Get GitHub status
    github_status = github_service.get_status()
    
    # Get repository info if available
    repo_info = None
    if current_repo and github_status.get('connected'):
        repo_info = github_service.get_repo_info(current_repo)
        if isinstance(repo_info, dict) and "error" in repo_info:
            repo_info = None
    
    # Get model settings
    model_name = model_service.get_model()
    temperature = session.get('temperature', 0.7)
    max_tokens = session.get('max_tokens', 2048)
    streaming = session.get('streaming', True)
    
    # Get token usage
    token_usage = model_service.get_token_usage()
    
    # Check agent status
    agent_status = model_service.get_status()
    
    return render_template('index.html', 
                          chat_history=chat_history,
                          together_api_key=together_api_key,
                          github_token=github_token,
                          current_repo=current_repo,
                          repo_info=repo_info,
                          github_status=github_status,
                          model_name=model_name,
                          temperature=temperature,
                          max_tokens=max_tokens,
                          streaming=streaming,
                          token_usage=token_usage,
                          agent_status=agent_status)

@bp.route('/settings', methods=['GET', 'POST'])
def settings():
    from app.ai.model_service import model_service
    from app.ai.github_service import github_service
    
    if request.method == 'POST':
        # Get LLM provider selection
        llm_provider = request.form.get('llm_provider', 'together')
<<<<<<< HEAD
        current_app.config['LLM_PROVIDER'] = llm_provider
        session['llm_provider'] = llm_provider
        
        # Get common settings
        github_token = request.form.get('github_token', '')
=======
        
        # Update API keys
        together_api_key = request.form.get('together_api_key', '')
        github_token = request.form.get('github_token', '')
        
        # Get Ollama-specific settings
        ollama_api_base = request.form.get('ollama_api_base', 'http://localhost:11434')
        ollama_model = request.form.get('ollama_model')
        
        # Update model settings
        model_name = request.form.get('model_name')
>>>>>>> cd41ad0c
        temperature = request.form.get('temperature')
        max_tokens = request.form.get('max_tokens')
        streaming = 'streaming' in request.form  # Checkbox value
        
<<<<<<< HEAD
        # Store general settings
        current_app.config['GITHUB_TOKEN'] = github_token
=======
        # Store LLM provider in config and session
        current_app.config['LLM_PROVIDER'] = llm_provider
        session['llm_provider'] = llm_provider
        
        # Store API keys in app config
        current_app.config['TOGETHER_API_KEY'] = together_api_key
        current_app.config['GITHUB_TOKEN'] = github_token
        
        # Store Ollama settings in config
        current_app.config['OLLAMA_API_BASE'] = ollama_api_base
        if ollama_model:
            current_app.config['OLLAMA_MODEL'] = ollama_model
        
        # Store in session for persistence
        session['together_api_key'] = together_api_key
>>>>>>> cd41ad0c
        session['github_token'] = github_token
        session['ollama_api_base'] = ollama_api_base
        if ollama_model:
            session['ollama_model'] = ollama_model
        
<<<<<<< HEAD
        # Process temperature
=======
        # Update model settings in session
        if model_name and llm_provider == 'together':
            model_service.set_model(model_name)
            session['model_name'] = model_name
        
>>>>>>> cd41ad0c
        if temperature:
            try:
                temperature = float(temperature)
                session['temperature'] = temperature
            except (ValueError, TypeError):
                pass
        
        # Process max_tokens
        if max_tokens:
            try:
                max_tokens = int(max_tokens)
                session['max_tokens'] = max_tokens
            except (ValueError, TypeError):
                pass
        
        session['streaming'] = streaming
        
<<<<<<< HEAD
        # Provider-specific settings
        # -------------------------
        # Together AI
        together_api_key = request.form.get('together_api_key', '')
        together_model = request.form.get('together_model')
        together_streaming = 'together_streaming' in request.form
        
        current_app.config['TOGETHER_API_KEY'] = together_api_key
        session['together_api_key'] = together_api_key
        session['together_model'] = together_model
        session['together_streaming'] = together_streaming
        
        # OpenAI
        openai_api_key = request.form.get('openai_api_key', '')
        openai_api_base = request.form.get('openai_api_base', '')
        openai_model = request.form.get('openai_model')
        
        current_app.config['OPENAI_API_KEY'] = openai_api_key
        current_app.config['OPENAI_API_BASE'] = openai_api_base
        current_app.config['OPENAI_MODEL'] = openai_model
        session['openai_api_key'] = openai_api_key
        session['openai_api_base'] = openai_api_base
        session['openai_model'] = openai_model
        
        # Anthropic
        anthropic_api_key = request.form.get('anthropic_api_key', '')
        anthropic_api_base = request.form.get('anthropic_api_base', '')
        anthropic_model = request.form.get('anthropic_model')
        
        current_app.config['ANTHROPIC_API_KEY'] = anthropic_api_key
        current_app.config['ANTHROPIC_API_BASE'] = anthropic_api_base
        current_app.config['ANTHROPIC_MODEL'] = anthropic_model
        session['anthropic_api_key'] = anthropic_api_key
        session['anthropic_api_base'] = anthropic_api_base
        session['anthropic_model'] = anthropic_model
        
        # Google
        google_api_key = request.form.get('google_api_key', '')
        google_api_base = request.form.get('google_api_base', '')
        google_model = request.form.get('google_model')
        
        current_app.config['GOOGLE_API_KEY'] = google_api_key
        current_app.config['GOOGLE_API_BASE'] = google_api_base
        current_app.config['GOOGLE_MODEL'] = google_model
        session['google_api_key'] = google_api_key
        session['google_api_base'] = google_api_base
        session['google_model'] = google_model
        
        # Mistral
        mistral_api_key = request.form.get('mistral_api_key', '')
        mistral_api_base = request.form.get('mistral_api_base', '')
        mistral_model = request.form.get('mistral_model')
        
        current_app.config['MISTRAL_API_KEY'] = mistral_api_key
        current_app.config['MISTRAL_API_BASE'] = mistral_api_base
        current_app.config['MISTRAL_MODEL'] = mistral_model
        session['mistral_api_key'] = mistral_api_key
        session['mistral_api_base'] = mistral_api_base
        session['mistral_model'] = mistral_model
        
        # Cohere
        cohere_api_key = request.form.get('cohere_api_key', '')
        cohere_api_base = request.form.get('cohere_api_base', '')
        cohere_model = request.form.get('cohere_model')
        
        current_app.config['COHERE_API_KEY'] = cohere_api_key
        current_app.config['COHERE_API_BASE'] = cohere_api_base
        current_app.config['COHERE_MODEL'] = cohere_model
        session['cohere_api_key'] = cohere_api_key
        session['cohere_api_base'] = cohere_api_base
        session['cohere_model'] = cohere_model
        
        # Ollama
        ollama_api_base = request.form.get('ollama_api_base', '')
        ollama_model = request.form.get('ollama_model', 'llama4:latest')
        ollama_setup_type = request.form.get('ollama_setup_type', 'colab')
        
        # Handle custom Ollama model if selected
        if ollama_model == 'custom':
            custom_ollama_model = request.form.get('custom_ollama_model', '')
            if custom_ollama_model:
                ollama_model = custom_ollama_model
            session['custom_ollama_model'] = custom_ollama_model
            current_app.config['CUSTOM_OLLAMA_MODEL'] = custom_ollama_model
            
        current_app.config['OLLAMA_API_BASE'] = ollama_api_base
        current_app.config['OLLAMA_MODEL'] = ollama_model
        current_app.config['OLLAMA_SETUP_TYPE'] = ollama_setup_type
        session['ollama_api_base'] = ollama_api_base
        session['ollama_model'] = ollama_model
        session['ollama_setup_type'] = ollama_setup_type
        
        # Custom Provider
        custom_api_key = request.form.get('custom_api_key', '')
        custom_api_base = request.form.get('custom_api_base', '')
        custom_model = request.form.get('custom_model', '')
        custom_streaming = 'custom_streaming' in request.form
        
        current_app.config['CUSTOM_API_KEY'] = custom_api_key
        current_app.config['CUSTOM_API_BASE'] = custom_api_base
        current_app.config['CUSTOM_MODEL'] = custom_model
        session['custom_api_key'] = custom_api_key
        session['custom_api_base'] = custom_api_base
        session['custom_model'] = custom_model
        session['custom_streaming'] = custom_streaming
        
        # Set the model name used by the model service based on provider
        if llm_provider == 'together' and together_model:
            model_service.set_model(together_model)
            session['model_name'] = together_model
        elif llm_provider == 'openai' and openai_model:
            model_service.set_model(openai_model)
            session['model_name'] = openai_model
        elif llm_provider == 'anthropic' and anthropic_model:
            model_service.set_model(anthropic_model)
            session['model_name'] = anthropic_model
        elif llm_provider == 'google' and google_model:
            model_service.set_model(google_model)
            session['model_name'] = google_model
        elif llm_provider == 'mistral' and mistral_model:
            model_service.set_model(mistral_model)
            session['model_name'] = mistral_model
        elif llm_provider == 'cohere' and cohere_model:
            model_service.set_model(cohere_model)
            session['model_name'] = cohere_model
        elif llm_provider == 'ollama' and ollama_model:
            model_service.set_model(ollama_model)
            session['model_name'] = ollama_model
        elif llm_provider == 'custom' and custom_model:
            model_service.set_model(custom_model)
            session['model_name'] = custom_model
        
        # Set provider-specific API key
        if llm_provider == 'together' and together_api_key:
=======
        # Set API keys in services
        if together_api_key and llm_provider == 'together':
>>>>>>> cd41ad0c
            model_service.set_api_key(together_api_key)
        elif llm_provider == 'openai' and openai_api_key:
            model_service.set_api_key(openai_api_key)
        elif llm_provider == 'anthropic' and anthropic_api_key:
            model_service.set_api_key(anthropic_api_key)
        elif llm_provider == 'google' and google_api_key:
            model_service.set_api_key(google_api_key)
        elif llm_provider == 'mistral' and mistral_api_key:
            model_service.set_api_key(mistral_api_key)
        elif llm_provider == 'cohere' and cohere_api_key:
            model_service.set_api_key(cohere_api_key)
        elif llm_provider == 'custom' and custom_api_key:
            model_service.set_api_key(custom_api_key)
        
        # Set GitHub token
        if github_token:
            github_service.set_token(github_token)
        
        flash('Settings updated successfully!', 'success')
        return redirect(url_for('main.index'))
    
    # For GET requests, display the settings form
    llm_provider = session.get('llm_provider') or current_app.config.get('LLM_PROVIDER', 'together')
    together_api_key = session.get('together_api_key') or current_app.config.get('TOGETHER_API_KEY', '')
    github_token = session.get('github_token') or current_app.config.get('GITHUB_TOKEN', '')
    
    # Get Ollama settings
    ollama_api_base = session.get('ollama_api_base') or current_app.config.get('OLLAMA_API_BASE', 'http://localhost:11434')
    ollama_model = session.get('ollama_model') or current_app.config.get('OLLAMA_MODEL', 'llama4:latest')
    
    # Get GitHub status and repository info
    github_status = github_service.get_status()
    current_repo = github_service.get_current_repo()
    
    # Get repository info if available
    repo_info = None
    if current_repo and github_status.get('connected'):
        repo_info = github_service.get_repo_info(current_repo)
        if isinstance(repo_info, dict) and "error" in repo_info:
            repo_info = None
    
    # Get model settings
    model_name = model_service.get_model()
    temperature = session.get('temperature', 0.7)
    max_tokens = session.get('max_tokens', 2048)
    streaming = session.get('streaming', True)
    
    # Get token usage
    token_usage = model_service.get_token_usage()
    
    # Get agent status
    agent_status = model_service.get_status()
    
    # Get provider settings
    llm_provider = session.get('llm_provider', current_app.config.get('LLM_PROVIDER', 'together'))
    
    # Provider-specific settings
    # Together AI
    together_model = session.get('together_model', model_name)
    together_streaming = session.get('together_streaming', streaming)
    
    # OpenAI
    openai_api_key = session.get('openai_api_key', '')
    openai_api_base = session.get('openai_api_base', '')
    openai_model = session.get('openai_model', 'gpt-4o')
    
    # Anthropic
    anthropic_api_key = session.get('anthropic_api_key', '')
    anthropic_api_base = session.get('anthropic_api_base', '')
    anthropic_model = session.get('anthropic_model', 'claude-3-opus-20240229')
    
    # Google
    google_api_key = session.get('google_api_key', '')
    google_api_base = session.get('google_api_base', '')
    google_model = session.get('google_model', 'gemini-1.5-pro')
    
    # Mistral
    mistral_api_key = session.get('mistral_api_key', '')
    mistral_api_base = session.get('mistral_api_base', '')
    mistral_model = session.get('mistral_model', 'mistral-large-latest')
    
    # Cohere
    cohere_api_key = session.get('cohere_api_key', '')
    cohere_api_base = session.get('cohere_api_base', '')
    cohere_model = session.get('cohere_model', 'command-r-plus')
    
    # Ollama
    ollama_api_base = session.get('ollama_api_base', '')
    ollama_model = session.get('ollama_model', 'llama4:latest')
    ollama_setup_type = session.get('ollama_setup_type', 'colab')
    custom_ollama_model = session.get('custom_ollama_model', '')
    
    # Custom
    custom_api_key = session.get('custom_api_key', '')
    custom_api_base = session.get('custom_api_base', '')
    custom_model = session.get('custom_model', '')
    custom_streaming = session.get('custom_streaming', True)
    
    return render_template('settings.html',
<<<<<<< HEAD
                          # LLM provider
                          llm_provider=llm_provider,
                          # Together AI
=======
                          llm_provider=llm_provider,
>>>>>>> cd41ad0c
                          together_api_key=together_api_key,
                          together_model=together_model,
                          together_streaming=together_streaming,
                          # OpenAI
                          openai_api_key=openai_api_key,
                          openai_api_base=openai_api_base,
                          openai_model=openai_model,
                          # Anthropic
                          anthropic_api_key=anthropic_api_key,
                          anthropic_api_base=anthropic_api_base,
                          anthropic_model=anthropic_model,
                          # Google
                          google_api_key=google_api_key,
                          google_api_base=google_api_base,
                          google_model=google_model,
                          # Mistral
                          mistral_api_key=mistral_api_key,
                          mistral_api_base=mistral_api_base,
                          mistral_model=mistral_model,
                          # Cohere
                          cohere_api_key=cohere_api_key,
                          cohere_api_base=cohere_api_base,
                          cohere_model=cohere_model,
                          # Ollama
                          ollama_api_base=ollama_api_base,
                          ollama_model=ollama_model,
                          ollama_setup_type=ollama_setup_type,
                          custom_ollama_model=custom_ollama_model,
                          # Custom
                          custom_api_key=custom_api_key,
                          custom_api_base=custom_api_base,
                          custom_model=custom_model,
                          custom_streaming=custom_streaming,
                          # GitHub & common settings
                          github_token=github_token,
                          current_repo=current_repo,
                          repo_info=repo_info,
                          github_status=github_status,
                          model_name=model_name,
                          ollama_api_base=ollama_api_base,
                          ollama_model=ollama_model,
                          temperature=temperature,
                          max_tokens=max_tokens,
                          streaming=streaming,
                          token_usage=token_usage,
                          agent_status=agent_status)

@bp.route('/download-chat')
def download_chat():
    session_id = session.get('session_id')
    if not session_id:
        flash('No chat history found.', 'error')
        return redirect(url_for('main.index'))
    
    # Create a zip file in memory
    memory_file = io.BytesIO()
    with zipfile.ZipFile(memory_file, 'w') as zf:
        session_dir = os.path.join(current_app.config['CHAT_HISTORY_DIR'], session_id)
        history_file = os.path.join(session_dir, 'chat_history.json')
        
        if os.path.exists(history_file):
            # Add the chat history JSON file
            zf.write(history_file, 'chat_history.json')
            
            # Also create a formatted text version for easier reading
            try:
                with open(history_file, 'r') as f:
                    chat_history = json.load(f)
                
                text_content = "Backdoor AI Chat History\n"
                text_content += "=" * 30 + "\n\n"
                text_content += f"Date: {datetime.now().strftime('%Y-%m-%d %H:%M:%S')}\n\n"
                
                for msg in chat_history:
                    role = msg.get('role', 'unknown')
                    content = msg.get('content', '')
                    timestamp = msg.get('timestamp', '')
                    
                    text_content += f"[{timestamp}] {role.upper()}:\n"
                    text_content += f"{content}\n\n"
                
                zf.writestr('chat_history.txt', text_content)
            except Exception as e:
                zf.writestr('error.txt', f"Error creating text version: {str(e)}")
        else:
            zf.writestr('empty.txt', 'No chat history found.')
    
    # Seek to the beginning of the file
    memory_file.seek(0)
    
    # Return the zip file
    return send_file(
        memory_file,
        mimetype='application/zip',
        as_attachment=True,
        download_name='backdoor_ai_chat_history.zip'
    )<|MERGE_RESOLUTION|>--- conflicted
+++ resolved
@@ -122,15 +122,10 @@
     if request.method == 'POST':
         # Get LLM provider selection
         llm_provider = request.form.get('llm_provider', 'together')
-<<<<<<< HEAD
         current_app.config['LLM_PROVIDER'] = llm_provider
         session['llm_provider'] = llm_provider
         
         # Get common settings
-        github_token = request.form.get('github_token', '')
-=======
-        
-        # Update API keys
         together_api_key = request.form.get('together_api_key', '')
         github_token = request.form.get('github_token', '')
         
@@ -138,47 +133,17 @@
         ollama_api_base = request.form.get('ollama_api_base', 'http://localhost:11434')
         ollama_model = request.form.get('ollama_model')
         
-        # Update model settings
+        # Get model settings
         model_name = request.form.get('model_name')
->>>>>>> cd41ad0c
         temperature = request.form.get('temperature')
         max_tokens = request.form.get('max_tokens')
         streaming = 'streaming' in request.form  # Checkbox value
         
-<<<<<<< HEAD
         # Store general settings
         current_app.config['GITHUB_TOKEN'] = github_token
-=======
-        # Store LLM provider in config and session
-        current_app.config['LLM_PROVIDER'] = llm_provider
-        session['llm_provider'] = llm_provider
-        
-        # Store API keys in app config
-        current_app.config['TOGETHER_API_KEY'] = together_api_key
-        current_app.config['GITHUB_TOKEN'] = github_token
-        
-        # Store Ollama settings in config
-        current_app.config['OLLAMA_API_BASE'] = ollama_api_base
-        if ollama_model:
-            current_app.config['OLLAMA_MODEL'] = ollama_model
-        
-        # Store in session for persistence
-        session['together_api_key'] = together_api_key
->>>>>>> cd41ad0c
         session['github_token'] = github_token
-        session['ollama_api_base'] = ollama_api_base
-        if ollama_model:
-            session['ollama_model'] = ollama_model
-        
-<<<<<<< HEAD
-        # Process temperature
-=======
-        # Update model settings in session
-        if model_name and llm_provider == 'together':
-            model_service.set_model(model_name)
-            session['model_name'] = model_name
-        
->>>>>>> cd41ad0c
+        
+        # Process temperature and model settings
         if temperature:
             try:
                 temperature = float(temperature)
@@ -186,7 +151,7 @@
             except (ValueError, TypeError):
                 pass
         
-        # Process max_tokens
+        # Process max tokens
         if max_tokens:
             try:
                 max_tokens = int(max_tokens)
@@ -196,11 +161,9 @@
         
         session['streaming'] = streaming
         
-<<<<<<< HEAD
         # Provider-specific settings
         # -------------------------
         # Together AI
-        together_api_key = request.form.get('together_api_key', '')
         together_model = request.form.get('together_model')
         together_streaming = 'together_streaming' in request.form
         
@@ -270,8 +233,6 @@
         session['cohere_model'] = cohere_model
         
         # Ollama
-        ollama_api_base = request.form.get('ollama_api_base', '')
-        ollama_model = request.form.get('ollama_model', 'llama4:latest')
         ollama_setup_type = request.form.get('ollama_setup_type', 'colab')
         
         # Handle custom Ollama model if selected
@@ -331,10 +292,6 @@
         
         # Set provider-specific API key
         if llm_provider == 'together' and together_api_key:
-=======
-        # Set API keys in services
-        if together_api_key and llm_provider == 'together':
->>>>>>> cd41ad0c
             model_service.set_api_key(together_api_key)
         elif llm_provider == 'openai' and openai_api_key:
             model_service.set_api_key(openai_api_key)
@@ -357,138 +314,18 @@
         return redirect(url_for('main.index'))
     
     # For GET requests, display the settings form
-    llm_provider = session.get('llm_provider') or current_app.config.get('LLM_PROVIDER', 'together')
+    llm_provider = session.get('llm_provider', current_app.config.get('LLM_PROVIDER', 'together'))
     together_api_key = session.get('together_api_key') or current_app.config.get('TOGETHER_API_KEY', '')
     github_token = session.get('github_token') or current_app.config.get('GITHUB_TOKEN', '')
-    
-    # Get Ollama settings
-    ollama_api_base = session.get('ollama_api_base') or current_app.config.get('OLLAMA_API_BASE', 'http://localhost:11434')
-    ollama_model = session.get('ollama_model') or current_app.config.get('OLLAMA_MODEL', 'llama4:latest')
     
     # Get GitHub status and repository info
     github_status = github_service.get_status()
     current_repo = github_service.get_current_repo()
     
-    # Get repository info if available
-    repo_info = None
-    if current_repo and github_status.get('connected'):
+    if current_repo:
         repo_info = github_service.get_repo_info(current_repo)
-        if isinstance(repo_info, dict) and "error" in repo_info:
-            repo_info = None
-    
-    # Get model settings
-    model_name = model_service.get_model()
-    temperature = session.get('temperature', 0.7)
-    max_tokens = session.get('max_tokens', 2048)
-    streaming = session.get('streaming', True)
-    
-    # Get token usage
-    token_usage = model_service.get_token_usage()
-    
-    # Get agent status
-    agent_status = model_service.get_status()
-    
-    # Get provider settings
-    llm_provider = session.get('llm_provider', current_app.config.get('LLM_PROVIDER', 'together'))
-    
-    # Provider-specific settings
-    # Together AI
-    together_model = session.get('together_model', model_name)
-    together_streaming = session.get('together_streaming', streaming)
-    
-    # OpenAI
-    openai_api_key = session.get('openai_api_key', '')
-    openai_api_base = session.get('openai_api_base', '')
-    openai_model = session.get('openai_model', 'gpt-4o')
-    
-    # Anthropic
-    anthropic_api_key = session.get('anthropic_api_key', '')
-    anthropic_api_base = session.get('anthropic_api_base', '')
-    anthropic_model = session.get('anthropic_model', 'claude-3-opus-20240229')
-    
-    # Google
-    google_api_key = session.get('google_api_key', '')
-    google_api_base = session.get('google_api_base', '')
-    google_model = session.get('google_model', 'gemini-1.5-pro')
-    
-    # Mistral
-    mistral_api_key = session.get('mistral_api_key', '')
-    mistral_api_base = session.get('mistral_api_base', '')
-    mistral_model = session.get('mistral_model', 'mistral-large-latest')
-    
-    # Cohere
-    cohere_api_key = session.get('cohere_api_key', '')
-    cohere_api_base = session.get('cohere_api_base', '')
-    cohere_model = session.get('cohere_model', 'command-r-plus')
-    
-    # Ollama
-    ollama_api_base = session.get('ollama_api_base', '')
-    ollama_model = session.get('ollama_model', 'llama4:latest')
-    ollama_setup_type = session.get('ollama_setup_type', 'colab')
-    custom_ollama_model = session.get('custom_ollama_model', '')
-    
-    # Custom
-    custom_api_key = session.get('custom_api_key', '')
-    custom_api_base = session.get('custom_api_base', '')
-    custom_model = session.get('custom_model', '')
-    custom_streaming = session.get('custom_streaming', True)
-    
-    return render_template('settings.html',
-<<<<<<< HEAD
-                          # LLM provider
-                          llm_provider=llm_provider,
-                          # Together AI
-=======
-                          llm_provider=llm_provider,
->>>>>>> cd41ad0c
-                          together_api_key=together_api_key,
-                          together_model=together_model,
-                          together_streaming=together_streaming,
-                          # OpenAI
-                          openai_api_key=openai_api_key,
-                          openai_api_base=openai_api_base,
-                          openai_model=openai_model,
-                          # Anthropic
-                          anthropic_api_key=anthropic_api_key,
-                          anthropic_api_base=anthropic_api_base,
-                          anthropic_model=anthropic_model,
-                          # Google
-                          google_api_key=google_api_key,
-                          google_api_base=google_api_base,
-                          google_model=google_model,
-                          # Mistral
-                          mistral_api_key=mistral_api_key,
-                          mistral_api_base=mistral_api_base,
-                          mistral_model=mistral_model,
-                          # Cohere
-                          cohere_api_key=cohere_api_key,
-                          cohere_api_base=cohere_api_base,
-                          cohere_model=cohere_model,
-                          # Ollama
-                          ollama_api_base=ollama_api_base,
-                          ollama_model=ollama_model,
-                          ollama_setup_type=ollama_setup_type,
-                          custom_ollama_model=custom_ollama_model,
-                          # Custom
-                          custom_api_key=custom_api_key,
-                          custom_api_base=custom_api_base,
-                          custom_model=custom_model,
-                          custom_streaming=custom_streaming,
-                          # GitHub & common settings
-                          github_token=github_token,
-                          current_repo=current_repo,
-                          repo_info=repo_info,
-                          github_status=github_status,
-                          model_name=model_name,
-                          ollama_api_base=ollama_api_base,
-                          ollama_model=ollama_model,
-                          temperature=temperature,
-                          max_tokens=max_tokens,
-                          streaming=streaming,
-                          token_usage=token_usage,
-                          agent_status=agent_status)
-
-@bp.route('/download-chat')
+    else:
+        repo_info = None
 def download_chat():
     session_id = session.get('session_id')
     if not session_id:
